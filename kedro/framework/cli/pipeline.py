# Copyright 2021 QuantumBlack Visual Analytics Limited
#
# Licensed under the Apache License, Version 2.0 (the "License");
# you may not use this file except in compliance with the License.
# You may obtain a copy of the License at
#
#     http://www.apache.org/licenses/LICENSE-2.0
#
# THE SOFTWARE IS PROVIDED "AS IS", WITHOUT WARRANTY OF ANY KIND,
# EXPRESS OR IMPLIED, INCLUDING BUT NOT LIMITED TO THE WARRANTIES
# OF MERCHANTABILITY, FITNESS FOR A PARTICULAR PURPOSE, AND
# NONINFRINGEMENT. IN NO EVENT WILL THE LICENSOR OR OTHER CONTRIBUTORS
# BE LIABLE FOR ANY CLAIM, DAMAGES, OR OTHER LIABILITY, WHETHER IN AN
# ACTION OF CONTRACT, TORT OR OTHERWISE, ARISING FROM, OUT OF, OR IN
# CONNECTION WITH THE SOFTWARE OR THE USE OR OTHER DEALINGS IN THE SOFTWARE.
#
# The QuantumBlack Visual Analytics Limited ("QuantumBlack") name and logo
# (either separately or in combination, "QuantumBlack Trademarks") are
# trademarks of QuantumBlack. The License does not grant you any right or
# license to the QuantumBlack Trademarks. You may not use the QuantumBlack
# Trademarks or any confusingly similar mark as a trademark for your product,
# or use the QuantumBlack Trademarks in any other manner that might cause
# confusion in the marketplace, including but not limited to in advertising,
# on websites, or on software.
#
# See the License for the specific language governing permissions and
# limitations under the License.
"""A collection of CLI commands for working with Kedro pipelines."""
import json
import re
import shutil
import sys
import tempfile
from importlib import import_module
from pathlib import Path
from textwrap import indent
from typing import Any, List, NamedTuple, Optional, Tuple, Union
from zipfile import ZipFile

import click
import pkg_resources
from setuptools.dist import Distribution

import kedro
from kedro.framework.cli.utils import (
    KedroCliError,
    _clean_pycache,
    _filter_deprecation_warnings,
    _get_requirements_in,
    call,
    command_with_verbosity,
    env_option,
    python_call,
)
from kedro.framework.project import settings
from kedro.framework.startup import ProjectMetadata

_SETUP_PY_TEMPLATE = """# -*- coding: utf-8 -*-
from setuptools import setup, find_packages

setup(
    name="{name}",
    version="{version}",
    description="Modular pipeline `{name}`",
    packages=find_packages(),
    include_package_data=True,
    package_data={package_data},
    install_requires={install_requires},
)
"""

PipelineArtifacts = NamedTuple(
    "PipelineArtifacts",
    [("pipeline_dir", Path), ("pipeline_tests", Path), ("pipeline_conf", Path)],
)


def _assert_pkg_name_ok(pkg_name: str):
    """Check that python package name is in line with PEP8 requirements.

    Args:
        pkg_name: Candidate Python package name.

    Raises:
        KedroCliError: If package name violates the requirements.
    """

    base_message = f"`{pkg_name}` is not a valid Python package name."
    if not re.match(r"^[a-zA-Z_]", pkg_name):
        message = base_message + " It must start with a letter or underscore."
        raise KedroCliError(message)
    if len(pkg_name) < 2:
        message = base_message + " It must be at least 2 characters long."
        raise KedroCliError(message)
    if not re.match(r"^\w+$", pkg_name[1:]):
        message = (
            base_message + " It must contain only letters, digits, and/or underscores."
        )
        raise KedroCliError(message)


def _check_pipeline_name(ctx, param, value):  # pylint: disable=unused-argument
    if value:
        _assert_pkg_name_ok(value)
    return value


# pylint: disable=missing-function-docstring
@click.group(name="Kedro")
def pipeline_cli():  # pragma: no cover
    pass


@pipeline_cli.group()
def pipeline():
    """Commands for working with pipelines."""


@command_with_verbosity(pipeline, "create")
@click.argument("name", nargs=1, callback=_check_pipeline_name)
@click.option(
    "--skip-config",
    is_flag=True,
    help="Skip creation of config files for the new pipeline(s).",
)
@env_option(help="Environment to create pipeline configuration in. Defaults to `base`.")
@click.pass_obj  # this will pass the metadata as first argument
def create_pipeline(
    metadata: ProjectMetadata, name, skip_config, env, **kwargs
):  # pylint: disable=unused-argument
    """Create a new modular pipeline by providing a name."""
    package_dir = metadata.source_dir / metadata.package_name
    conf_source = settings.CONF_SOURCE
    project_conf_path = metadata.project_path / conf_source

    env = env or "base"
    if not skip_config and not (project_conf_path / env).exists():
        raise KedroCliError(
            f"Unable to locate environment `{env}`. "
            f"Make sure it exists in the project configuration."
        )

    result_path = _create_pipeline(name, package_dir / "pipelines")
    _copy_pipeline_tests(name, result_path, package_dir)
    _copy_pipeline_configs(result_path, project_conf_path, skip_config, env=env)
    click.secho(f"\nPipeline `{name}` was successfully created.\n", fg="green")

    click.secho(
        f"To be able to run the pipeline `{name}`, you will need to add it "
        f"to `register_pipelines()` in `{package_dir / 'pipeline_registry.py'}`.",
        fg="yellow",
    )


@command_with_verbosity(pipeline, "delete")
@click.argument("name", nargs=1, callback=_check_pipeline_name)
@env_option(
    help="Environment to delete pipeline configuration from. Defaults to `base`."
)
@click.option(
    "-y", "--yes", is_flag=True, help="Confirm deletion of pipeline non-interactively."
)
@click.pass_obj  # this will pass the metadata as first argument
def delete_pipeline(
    metadata: ProjectMetadata, name, env, yes, **kwargs
):  # pylint: disable=unused-argument
    """Delete a modular pipeline by providing a name."""
    package_dir = metadata.source_dir / metadata.package_name
    conf_source = settings.CONF_SOURCE
    project_conf_path = metadata.project_path / conf_source

    env = env or "base"
    if not (project_conf_path / env).exists():
        raise KedroCliError(
            f"Unable to locate environment `{env}`. "
            f"Make sure it exists in the project configuration."
        )

    pipeline_artifacts = _get_pipeline_artifacts(metadata, pipeline_name=name, env=env)

    files_to_delete = [
        pipeline_artifacts.pipeline_conf / confdir / f"{name}.yml"
        for confdir in ("parameters", "catalog")
        if (pipeline_artifacts.pipeline_conf / confdir / f"{name}.yml").is_file()
    ]
    dirs_to_delete = [
        path
        for path in (pipeline_artifacts.pipeline_dir, pipeline_artifacts.pipeline_tests)
        if path.is_dir()
    ]

    if not files_to_delete and not dirs_to_delete:
        raise KedroCliError(f"Pipeline `{name}` not found.")

    if not yes:
        _echo_deletion_warning(
            "The following paths will be removed:",
            directories=dirs_to_delete,
            files=files_to_delete,
        )
        click.echo()
        yes = click.confirm(f"Are you sure you want to delete pipeline `{name}`?")
        click.echo()

    if not yes:
        raise KedroCliError("Deletion aborted!")

    _delete_artifacts(*files_to_delete, *dirs_to_delete)
    click.secho(f"\nPipeline `{name}` was successfully deleted.", fg="green")
    click.secho(
        f"\nIf you added the pipeline `{name}` to `register_pipelines()` in "
        f"`{package_dir / 'pipeline_registry.py'}`, you will need to remove it.",
        fg="yellow",
    )


@command_with_verbosity(pipeline, "pull")
@click.argument("package_path", nargs=1)
@env_option(
    help="Environment to install the pipeline configuration to. Defaults to `base`."
)
@click.option(
    "--alias",
    type=str,
    default="",
    callback=_check_pipeline_name,
    help="Alternative name to unpackage under.",
)
@click.option(
    "--fs-args",
    type=click.Path(
        exists=True, file_okay=True, dir_okay=False, readable=True, resolve_path=True
    ),
    default=None,
    help="Location of a configuration file for the fsspec filesystem used to pull the package.",
)
@click.pass_obj  # this will pass the metadata as first argument
def pull_package(
    metadata: ProjectMetadata, package_path, env, alias, fs_args, **kwargs
):  # pylint:disable=unused-argument
    """Pull and unpack a modular pipeline in your project."""

    with tempfile.TemporaryDirectory() as temp_dir:
        temp_dir_path = Path(temp_dir).resolve()

        _unpack_wheel(package_path, temp_dir_path, fs_args)

        dist_info_file = list(temp_dir_path.glob("*.dist-info"))
        if len(dist_info_file) != 1:
            raise KedroCliError(
                f"More than 1 or no dist-info files found from {package_path}. "
                f"There has to be exactly one dist-info directory."
            )
        # Extract package name, based on the naming convention for wheel files
        # https://www.python.org/dev/peps/pep-0427/#file-name-convention
        package_name = dist_info_file[0].stem.split("-")[0]
        package_metadata = dist_info_file[0] / "METADATA"

        _clean_pycache(temp_dir_path)
        _install_files(metadata, package_name, temp_dir_path, env, alias)

        req_pattern = r"Requires-Dist: (.*?)\n"
        package_reqs = re.findall(req_pattern, package_metadata.read_text())
        if package_reqs:
            requirements_in = _get_requirements_in(
                metadata.source_dir, create_empty=True
            )
            _append_package_reqs(requirements_in, package_reqs, package_name)


def _package_pipelines_from_manifest(metadata: ProjectMetadata) -> None:
    # pylint: disable=import-outside-toplevel
    import anyconfig  # for performance reasons

    config_dict = anyconfig.load(metadata.config_file)
    config_dict = config_dict["tool"]["kedro"]
    build_specs = config_dict.get("pipeline", {}).get("package")

    if not build_specs:
        click.secho(
            "Nothing to package. Please update your `pyproject.toml`.", fg="yellow"
        )
        return

    for pipeline_name, specs in build_specs.items():
        _package_pipeline(pipeline_name, metadata, **specs)
        click.secho(f"Packaged `{pipeline_name}` pipeline!")

    click.secho("Pipelines packaged!", fg="green")


@pipeline.command("package")
@env_option(
    help="Environment where the pipeline configuration lives. Defaults to `base`."
)
@click.option(
    "--alias",
    type=str,
    default="",
    callback=_check_pipeline_name,
    help="Alternative name to package under.",
)
@click.option(
    "-d",
    "--destination",
    type=click.Path(resolve_path=True, file_okay=False),
    help="Location where to create the wheel file. Defaults to `dist/`.",
)
@click.option("--all", "-a", "all_flag", is_flag=True)
@click.argument("name", nargs=1, required=False)
@click.pass_obj  # this will pass the metadata as first argument
<<<<<<< HEAD
def package_pipeline(
    metadata: ProjectMetadata, name, env, alias, destination, version, all_flag
):  # pylint: disable=too-many-arguments
=======
def package_pipeline(metadata: ProjectMetadata, name, env, alias, destination):
>>>>>>> 510b8b5a
    """Package up a modular pipeline as a Python .whl."""
    if not name and not all_flag:
        click.secho(
            "Please specify a pipeline name or add "
            "'--all' to package all pipelines in `pyproject.toml`."
        )
        sys.exit(1)

    if all_flag:
        _package_pipelines_from_manifest(metadata)
        return

    result_path = _package_pipeline(
        name, metadata, alias=alias, destination=destination, env=env
    )

    as_alias = f" as `{alias}`" if alias else ""
    message = f"Pipeline `{name}` packaged{as_alias}! Location: {result_path}"
    click.secho(message, fg="green")


def _echo_deletion_warning(message: str, **paths: List[Path]):
    paths = {key: values for key, values in paths.items() if values}

    if paths:
        click.secho(message, bold=True)

    for key, values in paths.items():
        click.echo(f"\n{key.capitalize()}:")
        paths_str = "\n".join(str(value) for value in values)
        click.echo(indent(paths_str, " " * 2))


def _get_fsspec_filesystem(location: str, fs_args: Optional[str]):
    # pylint: disable=import-outside-toplevel
    import anyconfig
    import fsspec

    from kedro.io.core import get_protocol_and_path

    protocol, _ = get_protocol_and_path(location)
    fs_args_config = anyconfig.load(fs_args) if fs_args else {}

    try:
        return fsspec.filesystem(protocol, **fs_args_config)
    except Exception as exc:  # pylint: disable=broad-except
        # Specified protocol is not supported by `fsspec`
        # or requires extra dependencies
        click.secho(str(exc), fg="red")
        click.secho("Trying to use 'pip download'...", fg="red")
        return None


def _unpack_wheel(location: str, destination: Path, fs_args: Optional[str]) -> None:
    filesystem = _get_fsspec_filesystem(location, fs_args)

    if location.endswith(".whl") and filesystem and filesystem.exists(location):
        with filesystem.open(location) as fs_file:
            # pylint: disable=consider-using-with
            ZipFile(fs_file).extractall(destination)
    else:
        python_call(
            "pip", ["download", "--no-deps", "--dest", str(destination), location]
        )
        wheel_file = list(destination.glob("*.whl"))
        # `--no-deps` should fetch only one wheel file, and CLI should fail if that's
        # not the case.
        if len(wheel_file) != 1:
            file_names = [wf.name for wf in wheel_file]
            raise KedroCliError(
                f"More than 1 or no wheel files found: {file_names}. "
                f"There has to be exactly one distribution file."
            )
        # pylint: disable=consider-using-with
        ZipFile(wheel_file[0]).extractall(destination)


def _rename_files(conf_source: Path, old_name: str, new_name: str):
    config_files_to_rename = (
        each
        for each in conf_source.rglob("*")
        if each.is_file() and old_name in each.name
    )
    for config_file in config_files_to_rename:
        new_config_name = config_file.name.replace(old_name, new_name)
        config_file.rename(config_file.parent / new_config_name)


def _install_files(
    project_metadata: ProjectMetadata,
    package_name: str,
    source_path: Path,
    env: str = None,
    alias: str = None,
):
    env = env or "base"

    package_source, test_source, conf_source = _get_package_artifacts(
        source_path, package_name
    )

    if conf_source.is_dir() and alias:
        _rename_files(conf_source, package_name, alias)

    pipeline_name = alias or package_name
    package_dest, test_dest, conf_dest = _get_pipeline_artifacts(
        project_metadata, pipeline_name=pipeline_name, env=env
    )

    if conf_source.is_dir():
        _sync_dirs(conf_source, conf_dest)
        # `config` dir was packaged under `package_name` directory with
        # `kedro pipeline package`. Since `config` was already synced,
        # we don't want to copy it again when syncing the package, so we remove it.
        shutil.rmtree(str(conf_source))

    if test_source.is_dir():
        _sync_dirs(test_source, test_dest)

    # Sync everything under package directory, except `config`
    # since it has already been copied.
    if package_source.is_dir():
        _sync_dirs(package_source, package_dest)


def _find_config_files(
    source_config_dir: Path, glob_patterns: List[str]
) -> List[Tuple[Path, str]]:
    config_files = []  # type: List[Tuple[Path, str]]

    if source_config_dir.is_dir():
        config_files = [
            (path, path.parent.relative_to(source_config_dir).as_posix())
            for glob_pattern in glob_patterns
            for path in source_config_dir.glob(glob_pattern)
            if path.is_file()
        ]

    return config_files


def _package_pipeline(
    pipeline_name: str,
    metadata: ProjectMetadata,
    alias: str = None,
    destination: str = None,
    env: str = None,
) -> Path:
    package_dir = metadata.source_dir / metadata.package_name
    env = env or "base"

    artifacts_to_package = _get_pipeline_artifacts(
        metadata, pipeline_name=pipeline_name, env=env
    )
    # as the wheel file will only contain parameters, we aren't listing other
    # config files not to confuse users and avoid useless file copies
    configs_to_package = _find_config_files(
        artifacts_to_package.pipeline_conf,
        [f"parameters*/**/{pipeline_name}.yml", f"parameters*/**/{pipeline_name}/*"],
    )

    source_paths = (
        artifacts_to_package.pipeline_dir,
        artifacts_to_package.pipeline_tests,
        configs_to_package,
    )

    # Check that pipeline directory exists and not empty
    _validate_dir(artifacts_to_package.pipeline_dir)
    destination = Path(destination) if destination else metadata.project_path / "dist"

    # default to pipeline package version
    try:
        pipeline_module = import_module(
            f"{metadata.package_name}.pipelines.{pipeline_name}"
        )
        version = pipeline_module.__version__  # type: ignore
    except (AttributeError, ModuleNotFoundError):
        # if pipeline version doesn't exist, take the project one
        project_module = import_module(f"{metadata.package_name}")
        version = project_module.__version__  # type: ignore

    _generate_wheel_file(
        pipeline_name, destination, source_paths, version, alias=alias  # type: ignore
    )

    _clean_pycache(package_dir)
    _clean_pycache(metadata.project_path)

    return destination


def _validate_dir(path: Path) -> None:
    if not path.is_dir():
        raise KedroCliError(f"Directory '{path}' doesn't exist.")
    if not list(path.iterdir()):
        raise KedroCliError(f"'{path}' is an empty directory.")


def _get_wheel_name(**kwargs: Any) -> str:
    # https://stackoverflow.com/q/51939257/3364156
    dist = Distribution(attrs=kwargs)
    bdist_wheel_cmd = dist.get_command_obj("bdist_wheel")
    bdist_wheel_cmd.ensure_finalized()

    distname = bdist_wheel_cmd.wheel_dist_name
    tag = "-".join(bdist_wheel_cmd.get_tag())
    return f"{distname}-{tag}.whl"


def _sync_path_list(source: List[Tuple[Path, str]], target: Path) -> None:
    for source_path, suffix in source:
        target_with_suffix = (target / suffix).resolve()
        _sync_dirs(source_path, target_with_suffix)


def _make_install_requires(requirements_txt: Path) -> List[str]:
    """Parses each line of requirements.txt into a version specifier valid to put in
    install_requires."""
    if not requirements_txt.exists():
        return []
    requirements = pkg_resources.parse_requirements(requirements_txt.read_text())
    return [str(requirement) for requirement in requirements]


_SourcePathType = Union[Path, List[Tuple[Path, str]]]


# pylint: disable=too-many-locals
def _generate_wheel_file(
    pipeline_name: str,
    destination: Path,
    source_paths: Tuple[_SourcePathType, ...],
    version: str,
    alias: str = None,
) -> None:
    package_name = alias or pipeline_name

    with tempfile.TemporaryDirectory() as temp_dir:
        temp_dir_path = Path(temp_dir).resolve()

        # Copy source folders
        target_paths = _get_package_artifacts(temp_dir_path, package_name)
        source_target, _, conf_target = target_paths
        for source, target in zip(source_paths, target_paths):
            sync_func = _sync_path_list if isinstance(source, list) else _sync_dirs
            sync_func(source, target)  # type: ignore

        if conf_target.is_dir() and alias:
            _rename_files(conf_target, pipeline_name, alias)

        # Build a setup.py on the fly
        try:
            install_requires = _make_install_requires(
                source_target / "requirements.txt"
            )
        except Exception as exc:
            click.secho("FAILED", fg="red")
            cls = exc.__class__
            raise KedroCliError(f"{cls.__module__}.{cls.__qualname__}: {exc}") from exc

        setup_file = _generate_setup_file(
            package_name, version, install_requires, temp_dir_path
        )

        package_file = destination / _get_wheel_name(name=package_name, version=version)
        if package_file.is_file():
            click.secho(
                f"Package file {package_file} will be overwritten!", fg="yellow"
            )

        # python setup.py bdist_wheel --dist-dir <destination>
        call(
            [
                sys.executable,
                str(setup_file.resolve()),
                "bdist_wheel",
                "--dist-dir",
                str(destination),
            ],
            cwd=temp_dir,
        )


def _generate_setup_file(
    package_name: str, version: str, install_requires: List[str], output_dir: Path
) -> Path:
    setup_file = output_dir / "setup.py"
    package_data = {
        package_name: [
            "README.md",
            "config/parameters*",
            "config/**/parameters*",
            "config/parameters*/**",
            "config/parameters*/**/*",
        ]
    }
    setup_file_context = dict(
        name=package_name,
        version=version,
        package_data=json.dumps(package_data),
        install_requires=install_requires,
    )

    setup_file.write_text(_SETUP_PY_TEMPLATE.format(**setup_file_context))
    return setup_file


def _create_pipeline(name: str, output_dir: Path) -> Path:
    with _filter_deprecation_warnings():
        # pylint: disable=import-outside-toplevel
        from cookiecutter.main import cookiecutter

    template_path = Path(kedro.__file__).parent / "templates" / "pipeline"
    cookie_context = {"pipeline_name": name, "kedro_version": kedro.__version__}

    click.echo(f"Creating the pipeline `{name}`: ", nl=False)

    try:
        result_path = cookiecutter(
            str(template_path),
            output_dir=str(output_dir),
            no_input=True,
            extra_context=cookie_context,
        )
    except Exception as exc:
        click.secho("FAILED", fg="red")
        cls = exc.__class__
        raise KedroCliError(f"{cls.__module__}.{cls.__qualname__}: {exc}") from exc

    click.secho("OK", fg="green")
    result_path = Path(result_path)
    message = indent(f"Location: `{result_path.resolve()}`", " " * 2)
    click.secho(message, bold=True)

    _clean_pycache(result_path)

    return result_path


# pylint: disable=missing-raises-doc
def _sync_dirs(source: Path, target: Path, prefix: str = ""):
    """Recursively copies `source` directory (or file) into `target` directory without
    overwriting any existing files/directories in the target using the following
    rules:
        1) Skip any files/directories which names match with files in target.
        2) Copy all files from source to target.
        3) Recursively copy all directories from source to target.

    Args:
        source: A local directory to copy from, must exist.
        target: A local directory to copy to, will be created if doesn't exist yet.
        prefix: Prefix for CLI message indentation.
    """

    existing = list(target.iterdir()) if target.is_dir() else []
    existing_files = {f.name for f in existing if f.is_file()}
    existing_folders = {f.name for f in existing if f.is_dir()}

    if source.is_dir():
        content = list(source.iterdir())
    elif source.is_file():
        content = [source]
    else:
        content = []  # nothing to copy

    for source_path in content:
        source_name = source_path.name
        target_path = target / source_name
        click.echo(indent(f"Creating `{target_path}`: ", prefix), nl=False)

        if (  # rule #1
            source_name in existing_files
            or source_path.is_file()
            and source_name in existing_folders
        ):
            click.secho("SKIPPED (already exists)", fg="yellow")
        elif source_path.is_file():  # rule #2
            try:
                target.mkdir(exist_ok=True, parents=True)
                shutil.copyfile(str(source_path), str(target_path))
            except Exception:
                click.secho("FAILED", fg="red")
                raise
            click.secho("OK", fg="green")
        else:  # source_path is a directory, rule #3
            click.echo()
            new_prefix = (prefix or "") + " " * 2
            _sync_dirs(source_path, target_path, prefix=new_prefix)


def _get_pipeline_artifacts(
    project_metadata: ProjectMetadata, pipeline_name: str, env: str
) -> PipelineArtifacts:
    """From existing project, returns in order: source_path, tests_path, config_paths"""
    package_dir = project_metadata.source_dir / project_metadata.package_name
    conf_source = settings.CONF_SOURCE
    project_conf_path = project_metadata.project_path / conf_source
    artifacts = PipelineArtifacts(
        package_dir / "pipelines" / pipeline_name,
        package_dir.parent / "tests" / "pipelines" / pipeline_name,
        project_conf_path / env,
    )
    return artifacts


def _get_package_artifacts(
    source_path: Path, package_name: str
) -> Tuple[Path, Path, Path]:
    """From existing unpacked wheel, returns in order:
    source_path, tests_path, config_path
    """
    artifacts = (
        source_path / package_name,
        source_path / "tests",
        # package_data (non-python files) needs to live inside one of the packages
        source_path / package_name / "config",
    )
    return artifacts


def _copy_pipeline_tests(pipeline_name: str, result_path: Path, package_dir: Path):
    tests_source = result_path / "tests"
    tests_target = package_dir.parent / "tests" / "pipelines" / pipeline_name
    try:
        _sync_dirs(tests_source, tests_target)
    finally:
        shutil.rmtree(tests_source)


def _copy_pipeline_configs(
    result_path: Path, conf_path: Path, skip_config: bool, env: str
):
    config_source = result_path / "config"
    try:
        if not skip_config:
            config_target = conf_path / env
            _sync_dirs(config_source, config_target)
    finally:
        shutil.rmtree(config_source)


def _delete_artifacts(*artifacts: Path):
    for artifact in artifacts:
        click.echo(f"Deleting `{artifact}`: ", nl=False)
        try:
            if artifact.is_dir():
                shutil.rmtree(artifact)
            else:
                artifact.unlink()
        except Exception as exc:
            click.secho("FAILED", fg="red")
            cls = exc.__class__
            raise KedroCliError(f"{cls.__module__}.{cls.__qualname__}: {exc}") from exc
        else:
            click.secho("OK", fg="green")


def _append_package_reqs(
    requirements_in: Path, package_reqs: List[str], pipeline_name: str
) -> None:
    """Appends modular pipeline requirements to project level requirements.in"""
    existing_reqs = pkg_resources.parse_requirements(requirements_in.read_text())
    new_reqs = pkg_resources.parse_requirements(package_reqs)
    reqs_to_add = set(new_reqs) - set(existing_reqs)
    if not reqs_to_add:
        return

    sorted_reqs = sorted(str(req) for req in reqs_to_add)
    with open(requirements_in, "a") as file:
        file.write(
            f"\n\n# Additional requirements from modular pipeline `{pipeline_name}`:\n"
        )
        file.write("\n".join(sorted_reqs))
    click.secho(
        "Added the following requirements from modular pipeline `{}` to "
        "requirements.in:\n{}".format(pipeline_name, "\n".join(sorted_reqs))
    )
    click.secho(
        "Use `kedro install --build-reqs` to compile and install the updated list of "
        "requirements."
    )<|MERGE_RESOLUTION|>--- conflicted
+++ resolved
@@ -25,6 +25,7 @@
 #
 # See the License for the specific language governing permissions and
 # limitations under the License.
+
 """A collection of CLI commands for working with Kedro pipelines."""
 import json
 import re
@@ -309,13 +310,9 @@
 @click.option("--all", "-a", "all_flag", is_flag=True)
 @click.argument("name", nargs=1, required=False)
 @click.pass_obj  # this will pass the metadata as first argument
-<<<<<<< HEAD
 def package_pipeline(
-    metadata: ProjectMetadata, name, env, alias, destination, version, all_flag
+    metadata: ProjectMetadata, name, env, alias, destination, all_flag
 ):  # pylint: disable=too-many-arguments
-=======
-def package_pipeline(metadata: ProjectMetadata, name, env, alias, destination):
->>>>>>> 510b8b5a
     """Package up a modular pipeline as a Python .whl."""
     if not name and not all_flag:
         click.secho(
