--- conflicted
+++ resolved
@@ -240,8 +240,8 @@
 ) -> None:
     """Pull and unpack a modular pipeline in your project."""
     deprecation_message = (
-        "DeprecationWarning: Command `kedro pipeline pull` will be deprecated in Kedro 0.18.0. "
-        "In future please use `kedro micropkg pull` instead."
+        "DeprecationWarning: Command `kedro pipeline pull` is deprecated in Kedro 0.18.0. "
+        "Please use `kedro micropkg pull` instead."
     )
     click.secho(deprecation_message, fg="red")
     if not package_path and not all_flag:
@@ -394,18 +394,13 @@
 def package_pipeline(
     metadata: ProjectMetadata, module_path, env, alias, destination, all_flag
 ):  # pylint: disable=too-many-arguments
-<<<<<<< HEAD
+    deprecation_message = (
+        "DeprecationWarning: Command `kedro pipeline package` is deprecated in Kedro 0.18.0. "
+        "Please use `kedro micropkg package` instead."
+    )
+    click.secho(deprecation_message, fg="red")
     """Package up a modular pipeline as Python source distribution."""
     if not module_path and not all_flag:
-=======
-    """Package up a modular pipeline as a Python .whl."""
-    deprecation_message = (
-        "DeprecationWarning: Command `kedro pipeline package` will be deprecated in Kedro 0.18.0. "
-        "In future please use `kedro micropkg package` instead."
-    )
-    click.secho(deprecation_message, fg="red")
-    if not name and not all_flag:
->>>>>>> 6c579d5c
         click.secho(
             "Please specify a pipeline name or add '--all' to package all pipelines in "
             "the `pyproject.toml` package manifest section."
