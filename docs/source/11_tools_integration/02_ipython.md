--- conflicted
+++ resolved
@@ -118,11 +118,7 @@
 
 The command runs the nodes from your default project pipeline in a sequential manner.
 
-<<<<<<< HEAD
-To parameterise your pipeline run, refer to [a later section on this page on run parameters](#additional-parameters-for-context-run) which lists all available options.
-=======
-To parameterise your pipeline run, refer to [a later section on this page on run parameters](#additional-parameters-for-sessionrun) which lists all available options.
->>>>>>> bdfc68ba
+To parameterise your pipeline run, refer to [a later section on this page on run parameters](#additional-parameters-for-session-run) which lists all available options.
 
 
 ### Parameters
