# Copyright 2020 QuantumBlack Visual Analytics Limited
#
# Licensed under the Apache License, Version 2.0 (the "License");
# you may not use this file except in compliance with the License.
# You may obtain a copy of the License at
#
#     http://www.apache.org/licenses/LICENSE-2.0
#
# THE SOFTWARE IS PROVIDED "AS IS", WITHOUT WARRANTY OF ANY KIND,
# EXPRESS OR IMPLIED, INCLUDING BUT NOT LIMITED TO THE WARRANTIES
# OF MERCHANTABILITY, FITNESS FOR A PARTICULAR PURPOSE, AND
# NONINFRINGEMENT. IN NO EVENT WILL THE LICENSOR OR OTHER CONTRIBUTORS
# BE LIABLE FOR ANY CLAIM, DAMAGES, OR OTHER LIABILITY, WHETHER IN AN
# ACTION OF CONTRACT, TORT OR OTHERWISE, ARISING FROM, OUT OF, OR IN
# CONNECTION WITH THE SOFTWARE OR THE USE OR OTHER DEALINGS IN THE SOFTWARE.
#
# The QuantumBlack Visual Analytics Limited ("QuantumBlack") name and logo
# (either separately or in combination, "QuantumBlack Trademarks") are
# trademarks of QuantumBlack. The License does not grant you any right or
# license to the QuantumBlack Trademarks. You may not use the QuantumBlack
# Trademarks or any confusingly similar mark as a trademark for your product,
# or use the QuantumBlack Trademarks in any other manner that might cause
# confusion in the marketplace, including but not limited to in advertising,
# on websites, or on software.
#
# See the License for the specific language governing permissions and
# limitations under the License.

"""This module contains unit test for the cli command 'kedro new'
"""

import json
import os
import shutil
from pathlib import Path

import pytest
import yaml

from kedro import __version__ as version
from kedro.framework.cli.cli import (
    TEMPLATE_PATH,
    _fix_user_path,
    _get_default_config,
    cli,
)

<<<<<<< HEAD
FILES_IN_TEMPLATE_NO_EXAMPLE = 35
FILES_IN_TEMPLATE_WITH_EXAMPLE = 44
=======
FILES_IN_TEMPLATE = 36
>>>>>>> e5aa82f9


# pylint: disable=too-many-arguments
def _invoke(
    cli_runner, args, project_name=None, repo_name=None, python_package=None,
):

    click_prompts = (project_name, repo_name, python_package)
    input_string = "\n".join(x or "" for x in click_prompts)

    return cli_runner.invoke(cli, args, input=input_string)


# pylint: disable=too-many-arguments
def _assert_template_ok(
    result,
    files_in_template,
    repo_name=None,
    project_name="New Kedro Project",
    output_dir=".",
    package_name=None,
):
    assert result.exit_code == 0, result.output
    assert "Change directory to the project generated in" in result.output

    if repo_name:
        full_path = (Path(output_dir) / repo_name).absolute()
        generated_files = [
            p for p in full_path.rglob("*") if p.is_file() and p.name != ".DS_Store"
        ]

        assert len(generated_files) == files_in_template
        assert full_path.exists()
        assert (full_path / ".gitignore").is_file()

        if project_name:
            with (full_path / "README.md").open() as file:
                assert project_name in file.read()

        with (full_path / ".gitignore").open() as file:
            assert "KEDRO" in file.read()

        with (full_path / "src" / "requirements.txt").open() as file:
            assert version in file.read()

        if package_name:
            assert (full_path / "src" / package_name / "__init__.py").is_file()


class TestInteractiveNew:
    """Tests for running `kedro new` interactively."""

    repo_name = "project-test"
    package_name = "package_test"

    def test_new(self, cli_runner):
        """Test new project creation without code example."""
        project_name = "Test"
        result = _invoke(
            cli_runner,
            ["-v", "new"],
            project_name=project_name,
            repo_name=self.repo_name,
        )
        _assert_template_ok(
            result,
            FILES_IN_TEMPLATE,
            repo_name=self.repo_name,
            project_name=project_name,
            package_name="test",
        )

    def test_new_custom_dir(self, cli_runner):
        """Test that default package name does not change if custom
        repo name was specified."""
        result = _invoke(cli_runner, ["new"], repo_name=self.repo_name,)
        _assert_template_ok(
            result,
            FILES_IN_TEMPLATE,
            repo_name=self.repo_name,
            package_name="new_kedro_project",
        )

    def test_new_correct_path(self, cli_runner):
        """Test new project creation with the default project name."""
        result = _invoke(cli_runner, ["new"], repo_name=self.repo_name,)
        _assert_template_ok(result, FILES_IN_TEMPLATE, repo_name=self.repo_name)

    def test_fail_if_dir_exists(self, cli_runner):
        """Check the error if the output directory already exists."""
        empty_file = Path(self.repo_name) / "empty_file"
        empty_file.parent.mkdir(parents=True)
        empty_file.touch()

        old_contents = list(Path(self.repo_name).iterdir())

        result = _invoke(cli_runner, ["-v", "new"], repo_name=self.repo_name,)

        assert list(Path(self.repo_name).iterdir()) == old_contents
        assert "directory already exists" in result.output
        assert result.exit_code != 0

    @pytest.mark.parametrize("repo_name", [".repo", "re!po", "-repo", "repo-"])
    def test_bad_repo_name(self, cli_runner, repo_name):
        """Check the error if the repository name is invalid."""
        result = _invoke(cli_runner, ["new"], repo_name=repo_name,)
        assert result.exit_code == 0
        assert "is not a valid repository name." in result.output

    @pytest.mark.parametrize(
        "pkg_name", ["0package", "_", "package-name", "package name"]
    )
    def test_bad_pkg_name(self, cli_runner, pkg_name):
        """Check the error if the package name is invalid."""
        result = _invoke(cli_runner, ["new"], python_package=pkg_name)
        assert result.exit_code == 0
        assert "is not a valid Python package name." in result.output


def _create_config_file(
    config_path, project_name, repo_name, output_dir=None,
):
    config = {
        "project_name": project_name,
        "repo_name": repo_name,
        "python_package": repo_name.replace("-", "_"),
    }

    if output_dir is not None:
        config["output_dir"] = output_dir

    with open(config_path, "w+") as config_file:
        yaml.dump(config, config_file)

    return config


class TestNewFromConfig:
    """Test `kedro new` with config option provided."""

    project_name = "test1"
    repo_name = "project-test1"
    config_path = "config.yml"

    def test_config_does_not_exist(self, cli_runner):
        """Check the error if the config file does not exist."""
        result = _invoke(cli_runner, ["new", "-c", "missing.yml"])
        assert result.exit_code != 0
        assert "does not exist" in result.output

    def test_empty_config(self, cli_runner):
        """Check the error if the config file is empty."""
        open("touch", "a").close()
        result = _invoke(cli_runner, ["-v", "new", "-c", "touch"])
        assert result.exit_code != 0
        assert "is empty" in result.output

    def test_new_from_config(self, cli_runner):
        """Test project created from config without example code."""
        output_dir = "test_dir"
        Path(output_dir).mkdir(parents=True)
        _create_config_file(
            self.config_path, self.project_name, self.repo_name, output_dir
        )
        result = _invoke(cli_runner, ["-v", "new", "--config", self.config_path])
        _assert_template_ok(
            result, FILES_IN_TEMPLATE, self.repo_name, self.project_name, output_dir,
        )

    def test_wrong_config(self, cli_runner):
        """Check the error if the output directory is invalid."""
        output_dir = "/usr/invalid/dir"
        _create_config_file(
            self.config_path, self.project_name, self.repo_name, output_dir
        )

        result = _invoke(cli_runner, ["new", "-c", self.config_path])

        assert result.exit_code != 0
        assert "is not a valid output directory." in result.output

    def test_bad_yaml(self, cli_runner):
        """Check the error if config YAML is invalid."""
        Path(self.config_path).write_text(
            "output_dir: \nproject_name:\ttest\nrepo_name:\ttest1\n"
        )
        result = _invoke(cli_runner, ["new", "-c", self.config_path])

        assert result.exit_code != 0
        assert "that cannot start any token" in result.output

    def test_output_dir_with_tilde_in_path(self):
        """Check no error if the output directory contains "~" ."""
        home_dir = Path.home()
        output_dir = os.path.join("~", "here")

        expected = str(home_dir / "here")

        actual = _fix_user_path(output_dir)
        assert actual == expected

    def test_output_dir_with_relative_path(self, mocker):
        """Check no error if the output directory contains a relative path."""
        home_dir = Path.home()
        current_dir = home_dir / "current/directory"
        output_dir = os.path.join("path", "to", "here")

        expected = str(current_dir / output_dir)

        mocker.patch("os.path.abspath", return_value=expected)
        actual = _fix_user_path(str(output_dir))
        assert actual == expected

    def test_missing_output_dir(self, cli_runner):
        """Check the error if config YAML does not contain the output
        directory."""
        _create_config_file(
            self.config_path, self.project_name, self.repo_name, output_dir=None
        )  # output dir missing
        result = _invoke(cli_runner, ["-v", "new", "--config", self.config_path])

        assert result.exit_code != 0
        assert "[output_dir] not found in" in result.output
        assert not Path(self.repo_name).exists()


def test_default_config_up_to_date():
    """Validate the contents of the default config file."""
    cookie_json_path = Path(TEMPLATE_PATH) / "cookiecutter.json"
    cookie = json.loads(cookie_json_path.read_text("utf-8"))

    cookie_keys = [
        key for key in cookie if not key.startswith("_") and key != "kedro_version"
    ]
    cookie_keys.append("output_dir")
    default_config_keys = _get_default_config().keys()

    assert set(cookie_keys) == set(default_config_keys)


class TestNewWithStarter:

    repo_name = "project-test"
    package_name = "package_test"
    project_name = "Test"

    def test_new_with_valid_starter(self, cli_runner, tmpdir):
        starter_path = tmpdir / "starter"
        shutil.copytree(TEMPLATE_PATH, str(starter_path))

        result = _invoke(
            cli_runner,
            ["-v", "new", "--starter", str(starter_path)],
            project_name=self.project_name,
            python_package=self.package_name,
            repo_name=self.repo_name,
        )
        _assert_template_ok(
            result,
            FILES_IN_TEMPLATE,
            repo_name=self.repo_name,
            project_name=self.project_name,
            package_name=self.package_name,
        )

    def test_new_with_invalid_starter_path_should_raise(self, cli_runner):
        invalid_starter_path = "/foo/bar"
        result = _invoke(
            cli_runner,
            ["-v", "new", "--starter", invalid_starter_path],
            project_name=self.project_name,
            python_package=self.package_name,
            repo_name=self.repo_name,
        )
        assert result.exit_code != 0
        assert (
            f"Kedro project template not found at {invalid_starter_path}"
            in result.output
        )

    @pytest.mark.parametrize(
        "alias,expected_starter",
        [
            (
                "pyspark-iris",
                "git+https://github.com/quantumblacklabs/kedro-starter-pyspark-iris.git",
            ),
        ],
    )
    def test_new_with_starter_alias(self, alias, expected_starter, cli_runner, mocker):
        mocked_cookie = mocker.patch("cookiecutter.main.cookiecutter")
        _invoke(
            cli_runner,
            ["new", "--starter", alias],
            project_name=self.project_name,
            python_package=self.package_name,
            repo_name=self.repo_name,
        )
        actual_starter = mocked_cookie.call_args[0][0]
        assert actual_starter == expected_starter

    def test_new_starter_with_checkout(self, cli_runner, mocker):
        starter_path = "some-starter"
        checkout_version = "some-version"
        output_dir = str(Path.cwd())
        mocked_cookiecutter = mocker.patch("cookiecutter.main.cookiecutter")
        mocked_cookiecutter.return_value = starter_path
        result = _invoke(
            cli_runner,
            ["new", "--starter", starter_path, "--checkout", checkout_version],
            project_name=self.project_name,
            python_package=self.package_name,
            repo_name=self.repo_name,
        )
        assert result.exit_code == 0, result.output
        mocked_cookiecutter.assert_called_once_with(
            starter_path,
            checkout=checkout_version,
            extra_context={
                "kedro_version": version,
                "output_dir": output_dir,
                "project_name": self.project_name,
                "python_package": self.package_name,
                "repo_name": self.repo_name,
            },
            no_input=True,
            output_dir=output_dir,
        )

    def test_checkout_flag_without_starter(self, cli_runner):
        result = _invoke(
            cli_runner,
            ["new", "--checkout", "some-version"],
            project_name=self.project_name,
            python_package=self.package_name,
            repo_name=self.repo_name,
        )
        assert result.exit_code != 0
        assert (
            "Cannot use the --checkout flag without a --starter value." in result.output
        )<|MERGE_RESOLUTION|>--- conflicted
+++ resolved
@@ -45,12 +45,7 @@
     cli,
 )
 
-<<<<<<< HEAD
-FILES_IN_TEMPLATE_NO_EXAMPLE = 35
-FILES_IN_TEMPLATE_WITH_EXAMPLE = 44
-=======
-FILES_IN_TEMPLATE = 36
->>>>>>> e5aa82f9
+FILES_IN_TEMPLATE = 35
 
 
 # pylint: disable=too-many-arguments
