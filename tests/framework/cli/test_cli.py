# pylint: disable=too-many-lines
from collections import namedtuple
from itertools import cycle
from os import rename
from pathlib import Path
from unittest.mock import patch

import anyconfig
import click
from click.testing import CliRunner
from pytest import fixture, mark, raises

from kedro import __version__ as version
from kedro.framework.cli import load_entry_points
from kedro.framework.cli.catalog import catalog_cli
from kedro.framework.cli.cli import KedroCLI, _init_plugins, cli
from kedro.framework.cli.jupyter import jupyter_cli
from kedro.framework.cli.micropkg import micropkg_cli
from kedro.framework.cli.pipeline import pipeline_cli
from kedro.framework.cli.project import project_group
from kedro.framework.cli.registry import registry_cli
from kedro.framework.cli.starters import create_cli
from kedro.framework.cli.utils import (
    CommandCollection,
    KedroCliError,
    _clean_pycache,
    call,
    forward_command,
    get_pkg_version,
)
from kedro.framework.session import KedroSession
from kedro.runner import ParallelRunner, SequentialRunner


@click.group(name="stub_cli")
def stub_cli():
    """Stub CLI group description."""
    print("group callback")


@stub_cli.command(name="stub_command")
def stub_command():
    print("command callback")


@forward_command(stub_cli, name="forwarded_command")
def forwarded_command(args, **kwargs):  # pylint: disable=unused-argument
    print("fred", args)


@forward_command(stub_cli, name="forwarded_help", forward_help=True)
def forwarded_help(args, **kwargs):  # pylint: disable=unused-argument
    print("fred", args)


@forward_command(stub_cli)
def unnamed(args, **kwargs):  # pylint: disable=unused-argument
    print("fred", args)


@fixture
def requirements_file(tmp_path):
    body = "\n".join(["SQLAlchemy>=1.2.0, <2.0", "pandas==0.23.0", "toposort"]) + "\n"
    reqs_file = tmp_path / "requirements.txt"
    reqs_file.write_text(body)
    yield reqs_file


@fixture
def fake_session(mocker):
    mock_session_create = mocker.patch.object(KedroSession, "create")
    mocked_session = mock_session_create.return_value.__enter__.return_value
    return mocked_session


class TestCliCommands:
    def test_cli(self):
        """Run `kedro` without arguments."""
        result = CliRunner().invoke(cli, [])

        assert result.exit_code == 0
        assert "kedro" in result.output

    def test_print_version(self):
        """Check that `kedro --version` and `kedro -V` outputs contain
        the current package version."""
        result = CliRunner().invoke(cli, ["--version"])

        assert result.exit_code == 0
        assert version in result.output

        result_abr = CliRunner().invoke(cli, ["-V"])
        assert result_abr.exit_code == 0
        assert version in result_abr.output

    def test_info_contains_plugin_versions(self, entry_point):
        entry_point.dist.version = "1.0.2"
        entry_point.module = "bob.fred"

        result = CliRunner().invoke(cli, ["info"])
        assert result.exit_code == 0
        assert (
            "bob: 1.0.2 (entry points:cli_hooks,global,hooks,init,line_magic,project,starters)"
            in result.output
        )

        entry_point.load.assert_not_called()

    def test_info_no_plugins(self):
        result = CliRunner().invoke(cli, ["info"])
        assert result.exit_code == 0
        assert "No plugins installed" in result.output

    def test_help(self):
        """Check that `kedro --help` returns a valid help message."""
        result = CliRunner().invoke(cli, ["--help"])

        assert result.exit_code == 0
        assert "kedro" in result.output

        result = CliRunner().invoke(cli, ["-h"])
        assert result.exit_code == 0
        assert "-h, --help     Show this message and exit." in result.output

    @patch("webbrowser.open")
    def test_docs(self, patched_browser):
        """Check that `kedro docs` opens a correct file in the browser."""
        result = CliRunner().invoke(cli, ["docs"])

        assert result.exit_code == 0
        expected = f"https://kedro.readthedocs.io/en/{version}"

        assert patched_browser.call_count == 1
        args, _ = patched_browser.call_args
        assert expected in args[0]


class TestCommandCollection:
    def test_found(self):
        """Test calling existing command."""
        cmd_collection = CommandCollection(("Commands", [cli, stub_cli]))
        result = CliRunner().invoke(cmd_collection, ["stub_command"])
        assert result.exit_code == 0
        assert "group callback" not in result.output
        assert "command callback" in result.output

    def test_found_reverse(self):
        """Test calling existing command."""
        cmd_collection = CommandCollection(("Commands", [stub_cli, cli]))
        result = CliRunner().invoke(cmd_collection, ["stub_command"])
        assert result.exit_code == 0
        assert "group callback" in result.output
        assert "command callback" in result.output

    def test_not_found(self):
        """Test calling nonexistent command."""
        cmd_collection = CommandCollection(("Commands", [cli, stub_cli]))
        result = CliRunner().invoke(cmd_collection, ["not_found"])
        assert result.exit_code == 2
        assert "No such command" in result.output
        assert "Did you mean one of these" not in result.output

    def test_not_found_closest_match(self, mocker):
        """Check that calling a nonexistent command with a close match returns the close match"""
        patched_difflib = mocker.patch(
            "kedro.framework.cli.utils.difflib.get_close_matches",
            return_value=["suggestion_1", "suggestion_2"],
        )

        cmd_collection = CommandCollection(("Commands", [cli, stub_cli]))
        result = CliRunner().invoke(cmd_collection, ["not_found"])

        patched_difflib.assert_called_once_with(
            "not_found", mocker.ANY, mocker.ANY, mocker.ANY
        )

        assert result.exit_code == 2
        assert "No such command" in result.output
        assert "Did you mean one of these?" in result.output
        assert "suggestion_1" in result.output
        assert "suggestion_2" in result.output

    def test_not_found_closet_match_singular(self, mocker):
        """Check that calling a nonexistent command with a close match has the proper wording"""
        patched_difflib = mocker.patch(
            "kedro.framework.cli.utils.difflib.get_close_matches",
            return_value=["suggestion_1"],
        )

        cmd_collection = CommandCollection(("Commands", [cli, stub_cli]))
        result = CliRunner().invoke(cmd_collection, ["not_found"])

        patched_difflib.assert_called_once_with(
            "not_found", mocker.ANY, mocker.ANY, mocker.ANY
        )

        assert result.exit_code == 2
        assert "No such command" in result.output
        assert "Did you mean this?" in result.output
        assert "suggestion_1" in result.output

    def test_help(self):
        """Check that help output includes stub_cli group description."""
        cmd_collection = CommandCollection(("Commands", [cli, stub_cli]))
        result = CliRunner().invoke(cmd_collection, [])
        assert result.exit_code == 0
        assert "Stub CLI group description" in result.output
        assert "Kedro is a CLI" in result.output


class TestForwardCommand:
    def test_regular(self):
        """Test forwarded command invocation."""
        result = CliRunner().invoke(stub_cli, ["forwarded_command", "bob"])
        assert result.exit_code == 0, result.output
        assert "bob" in result.output
        assert "fred" in result.output
        assert "--help" not in result.output
        assert "forwarded_command" not in result.output

    def test_unnamed(self):
        """Test forwarded command invocation."""
        result = CliRunner().invoke(stub_cli, ["unnamed", "bob"])
        assert result.exit_code == 0, result.output
        assert "bob" in result.output
        assert "fred" in result.output
        assert "--help" not in result.output
        assert "forwarded_command" not in result.output

    def test_help(self):
        """Test help output for the command with help flags not forwarded."""
        result = CliRunner().invoke(stub_cli, ["forwarded_command", "bob", "--help"])
        assert result.exit_code == 0, result.output
        assert "bob" not in result.output
        assert "fred" not in result.output
        assert "--help" in result.output
        assert "forwarded_command" in result.output

    def test_forwarded_help(self):
        """Test help output for the command with forwarded help flags."""
        result = CliRunner().invoke(stub_cli, ["forwarded_help", "bob", "--help"])
        assert result.exit_code == 0, result.output
        assert "bob" in result.output
        assert "fred" in result.output
        assert "--help" in result.output
        assert "forwarded_help" not in result.output


class TestCliUtils:
    def test_get_pkg_version(self, requirements_file):
        """Test get_pkg_version(), which extracts package version
        from the provided requirements file."""
        sa_version = "SQLAlchemy>=1.2.0, <2.0"
        assert get_pkg_version(requirements_file, "SQLAlchemy") == sa_version
        assert get_pkg_version(requirements_file, "pandas") == "pandas==0.23.0"
        assert get_pkg_version(requirements_file, "toposort") == "toposort"
        with raises(KedroCliError):
            get_pkg_version(requirements_file, "nonexistent")
        with raises(KedroCliError):
            non_existent_file = str(requirements_file) + "-nonexistent"
            get_pkg_version(non_existent_file, "pandas")

    def test_clean_pycache(self, tmp_path, mocker):
        """Test `clean_pycache` utility function"""
        source = Path(tmp_path)
        pycache2 = Path(source / "nested1" / "nested2" / "__pycache__").resolve()
        pycache2.mkdir(parents=True)
        pycache1 = Path(source / "nested1" / "__pycache__").resolve()
        pycache1.mkdir()
        pycache = Path(source / "__pycache__").resolve()
        pycache.mkdir()

        mocked_rmtree = mocker.patch("shutil.rmtree")
        _clean_pycache(source)

        expected_calls = [
            mocker.call(pycache, ignore_errors=True),
            mocker.call(pycache1, ignore_errors=True),
            mocker.call(pycache2, ignore_errors=True),
        ]
        assert mocked_rmtree.mock_calls == expected_calls


class TestEntryPoints:
    def test_project_groups(self, entry_points, entry_point):
        entry_point.load.return_value = "groups"
        groups = load_entry_points("project")
        assert groups == ["groups"]
        entry_points.return_value.select.assert_called_once_with(
            group="kedro.project_commands"
        )

    def test_project_error_is_caught(self, entry_points, entry_point, caplog):
        entry_point.load.side_effect = Exception()
        entry_point.module = "project"
        load_entry_points("project")
        assert "Failed to load project commands" in caplog.text
        entry_points.return_value.select.assert_called_once_with(
            group="kedro.project_commands"
        )

    def test_global_groups(self, entry_points, entry_point):
        entry_point.load.return_value = "groups"
        groups = load_entry_points("global")
        assert groups == ["groups"]
        entry_points.return_value.select.assert_called_once_with(
            group="kedro.global_commands"
        )

    def test_global_error_is_caught(self, entry_points, entry_point, caplog):
        entry_point.load.side_effect = Exception()
        entry_point.module = "global"
        load_entry_points("global")
        assert "Failed to load global commands" in caplog.text
        entry_points.return_value.select.assert_called_once_with(
            group="kedro.global_commands"
        )

    def test_init(self, entry_points, entry_point):
        _init_plugins()
        entry_points.return_value.select.assert_called_once_with(group="kedro.init")
        entry_point.load().assert_called_once_with()

    def test_init_error_is_caught(self, entry_points, entry_point):
        entry_point.load.return_value.side_effect = Exception()
        with raises(Exception):
            _init_plugins()
        entry_points.return_value.select.assert_called_once_with(group="kedro.init")


class TestKedroCLI:
    def test_project_commands_no_clipy(self, mocker, fake_metadata):
        mocker.patch(
            "kedro.framework.cli.cli.importlib.import_module",
            side_effect=cycle([ModuleNotFoundError()]),
        )
        mocker.patch("kedro.framework.cli.cli._is_project", return_value=True)
        mocker.patch(
            "kedro.framework.cli.cli.bootstrap_project", return_value=fake_metadata
        )
        kedro_cli = KedroCLI(fake_metadata.project_path)
        print(kedro_cli.project_groups)
        assert len(kedro_cli.project_groups) == 6
        assert kedro_cli.project_groups == [
            catalog_cli,
            jupyter_cli,
            pipeline_cli,
            micropkg_cli,
            project_group,
            registry_cli,
        ]

    def test_project_commands_no_project(self, mocker, tmp_path):
        mocker.patch("kedro.framework.cli.cli._is_project", return_value=False)
        kedro_cli = KedroCLI(tmp_path)
        assert len(kedro_cli.project_groups) == 0
        assert kedro_cli._metadata is None

    def test_project_commands_invalid_clipy(self, mocker, fake_metadata):
        mocker.patch(
            "kedro.framework.cli.cli.importlib.import_module", return_value=None
        )
        mocker.patch("kedro.framework.cli.cli._is_project", return_value=True)
        mocker.patch(
            "kedro.framework.cli.cli.bootstrap_project", return_value=fake_metadata
        )
        with raises(KedroCliError, match="Cannot load commands from"):
            _ = KedroCLI(fake_metadata.project_path)

    def test_project_commands_valid_clipy(self, mocker, fake_metadata):
        Module = namedtuple("Module", ["cli"])
        mocker.patch(
            "kedro.framework.cli.cli.importlib.import_module",
            return_value=Module(cli=cli),
        )
        mocker.patch("kedro.framework.cli.cli._is_project", return_value=True)
        mocker.patch(
            "kedro.framework.cli.cli.bootstrap_project", return_value=fake_metadata
        )
        kedro_cli = KedroCLI(fake_metadata.project_path)
        assert len(kedro_cli.project_groups) == 7
        assert kedro_cli.project_groups == [
            catalog_cli,
            jupyter_cli,
            pipeline_cli,
            micropkg_cli,
            project_group,
            registry_cli,
            cli,
        ]

    def test_kedro_cli_no_project(self, mocker, tmp_path):
        mocker.patch("kedro.framework.cli.cli._is_project", return_value=False)
        kedro_cli = KedroCLI(tmp_path)
        assert len(kedro_cli.global_groups) == 2
        assert kedro_cli.global_groups == [cli, create_cli]

        result = CliRunner().invoke(kedro_cli, [])

        assert result.exit_code == 0
        assert "Global commands from Kedro" in result.output
        assert "Project specific commands from Kedro" not in result.output

    def test_kedro_cli_with_project(self, mocker, fake_metadata):
        Module = namedtuple("Module", ["cli"])
        mocker.patch(
            "kedro.framework.cli.cli.importlib.import_module",
            return_value=Module(cli=cli),
        )
        mocker.patch("kedro.framework.cli.cli._is_project", return_value=True)
        mocker.patch(
            "kedro.framework.cli.cli.bootstrap_project", return_value=fake_metadata
        )
        kedro_cli = KedroCLI(fake_metadata.project_path)

        assert len(kedro_cli.global_groups) == 2
        assert kedro_cli.global_groups == [cli, create_cli]
        assert len(kedro_cli.project_groups) == 7
        assert kedro_cli.project_groups == [
            catalog_cli,
            jupyter_cli,
            pipeline_cli,
            micropkg_cli,
            project_group,
            registry_cli,
            cli,
        ]

        result = CliRunner().invoke(kedro_cli, [])
        assert result.exit_code == 0
        assert "Global commands from Kedro" in result.output
        assert "Project specific commands from Kedro" in result.output


@mark.usefixtures("chdir_to_dummy_project")
class TestRunCommand:
    @staticmethod
    @fixture(params=["run_config.yml", "run_config.json"])
    def fake_run_config(request, fake_root_dir):
        config_path = str(fake_root_dir / request.param)
        anyconfig.dump(
            {
                "run": {
                    "pipeline": "pipeline1",
                    "tag": ["tag1", "tag2"],
                    "node_names": ["node1", "node2"],
                }
            },
            config_path,
        )
        return config_path

    @staticmethod
    @fixture
    def fake_run_config_with_params(fake_run_config, request):
        config = anyconfig.load(fake_run_config)
        config["run"].update(request.param)
        anyconfig.dump(config, fake_run_config)
        return fake_run_config

    def test_run_successfully(
        self, fake_project_cli, fake_metadata, fake_session, mocker
    ):
        result = CliRunner().invoke(fake_project_cli, ["run"], obj=fake_metadata)
        assert not result.exit_code

        fake_session.run.assert_called_once_with(
            tags=(),
            runner=mocker.ANY,
            node_names=(),
            from_nodes=[],
            to_nodes=[],
            from_inputs=[],
            to_outputs=[],
            load_versions={},
            pipeline_name=None,
            namespace=None,
        )

        runner = fake_session.run.call_args_list[0][1]["runner"]
        assert isinstance(runner, SequentialRunner)
        assert not runner._is_async

    @mark.parametrize(
        "nodes_input, nodes_expected",
        [
            ["splitting_data", ("splitting_data",)],
            ["splitting_data,training_model", ("splitting_data", "training_model")],
            ["splitting_data, training_model", ("splitting_data", "training_model")],
        ],
    )
    def test_run_specific_nodes(
        self,
        fake_project_cli,
        fake_metadata,
        fake_session,
        mocker,
        nodes_input,
        nodes_expected,
    ):
        nodes_command = "--nodes=" + nodes_input
        result = CliRunner().invoke(
            fake_project_cli, ["run", nodes_command], obj=fake_metadata
        )
        assert not result.exit_code

        fake_session.run.assert_called_once_with(
            tags=(),
            runner=mocker.ANY,
            node_names=nodes_expected,
            from_nodes=[],
            to_nodes=[],
            from_inputs=[],
            to_outputs=[],
            load_versions={},
            pipeline_name=None,
            namespace=None,
        )

        runner = fake_session.run.call_args_list[0][1]["runner"]
        assert isinstance(runner, SequentialRunner)
        assert not runner._is_async

    @mark.parametrize(
        "tags_input, tags_expected",
        [
            ["tag1", ("tag1",)],
            ["tag1,tag2", ("tag1", "tag2")],
            ["tag1, tag2", ("tag1", "tag2")],
        ],
    )
    def test_run_with_tags(
        self,
        fake_project_cli,
        fake_metadata,
        fake_session,
        mocker,
        tags_input,
        tags_expected,
    ):
        tags_command = "--tags=" + tags_input
        result = CliRunner().invoke(
            fake_project_cli, ["run", tags_command], obj=fake_metadata
        )
        assert not result.exit_code

        fake_session.run.assert_called_once_with(
            tags=tags_expected,
            runner=mocker.ANY,
            node_names=(),
            from_nodes=[],
            to_nodes=[],
            from_inputs=[],
            to_outputs=[],
            load_versions={},
            pipeline_name=None,
            namespace=None,
        )

        runner = fake_session.run.call_args_list[0][1]["runner"]
        assert isinstance(runner, SequentialRunner)
        assert not runner._is_async

    def test_run_with_pipeline_filters(
        self, fake_project_cli, fake_metadata, fake_session, mocker
    ):
        from_nodes = ["--from-nodes", "splitting_data"]
        to_nodes = ["--to-nodes", "training_model"]
        namespace = ["--namespace", "fake_namespace"]
        tags = ["--tags", "de"]
        result = CliRunner().invoke(
            fake_project_cli,
            ["run", *from_nodes, *to_nodes, *tags, *namespace],
            obj=fake_metadata,
        )
        assert not result.exit_code

        fake_session.run.assert_called_once_with(
            tags=("de",),
            runner=mocker.ANY,
            node_names=(),
            from_nodes=from_nodes[1:],
            to_nodes=to_nodes[1:],
            from_inputs=[],
            to_outputs=[],
            load_versions={},
            pipeline_name=None,
            namespace="fake_namespace",
        )

        runner = fake_session.run.call_args_list[0][1]["runner"]
        assert isinstance(runner, SequentialRunner)
        assert not runner._is_async

    def test_run_successfully_parallel(
        self, fake_project_cli, fake_metadata, fake_session, mocker
    ):
        result = CliRunner().invoke(
            fake_project_cli, ["run", "--runner=ParallelRunner"], obj=fake_metadata
        )
        assert not result.exit_code
        fake_session.run.assert_called_once_with(
            tags=(),
            runner=mocker.ANY,
            node_names=(),
            from_nodes=[],
            to_nodes=[],
            from_inputs=[],
            to_outputs=[],
            load_versions={},
            pipeline_name=None,
            namespace=None,
        )

        runner = fake_session.run.call_args_list[0][1]["runner"]
        assert isinstance(runner, ParallelRunner)
        assert not runner._is_async

    def test_run_async(self, fake_project_cli, fake_metadata, fake_session):
        result = CliRunner().invoke(
            fake_project_cli, ["run", "--async"], obj=fake_metadata
        )
        assert not result.exit_code
        runner = fake_session.run.call_args_list[0][1]["runner"]
        assert isinstance(runner, SequentialRunner)
        assert runner._is_async

    @mark.parametrize("config_flag", ["--config", "-c"])
    def test_run_with_config(
        self,
        config_flag,
        fake_project_cli,
        fake_metadata,
        fake_session,
        fake_run_config,
        mocker,
    ):
        result = CliRunner().invoke(
            fake_project_cli, ["run", config_flag, fake_run_config], obj=fake_metadata
        )
        assert not result.exit_code
        fake_session.run.assert_called_once_with(
            tags=("tag1", "tag2"),
            runner=mocker.ANY,
            node_names=("node1", "node2"),
            from_nodes=[],
            to_nodes=[],
            from_inputs=[],
            to_outputs=[],
            load_versions={},
            pipeline_name="pipeline1",
            namespace=None,
        )

    @mark.parametrize(
        "fake_run_config_with_params,expected",
        [
            ({}, {}),
            ({"params": {"foo": "baz"}}, {"foo": "baz"}),
            ({"params": "foo:baz"}, {"foo": "baz"}),
            (
                {"params": {"foo": "123.45", "baz": "678", "bar": 9}},
                {"foo": "123.45", "baz": "678", "bar": 9},
            ),
        ],
        indirect=["fake_run_config_with_params"],
    )
    def test_run_with_params_in_config(
        self,
        expected,
        fake_project_cli,
        fake_metadata,
        fake_run_config_with_params,
        mocker,
    ):
        mock_session_create = mocker.patch.object(KedroSession, "create")
        mocked_session = mock_session_create.return_value.__enter__.return_value

        result = CliRunner().invoke(
            fake_project_cli,
            ["run", "-c", fake_run_config_with_params],
            obj=fake_metadata,
        )

        assert not result.exit_code
        mocked_session.run.assert_called_once_with(
            tags=("tag1", "tag2"),
            runner=mocker.ANY,
            node_names=("node1", "node2"),
            from_nodes=[],
            to_nodes=[],
            from_inputs=[],
            to_outputs=[],
            load_versions={},
            pipeline_name="pipeline1",
            namespace=None,
        )
        mock_session_create.assert_called_once_with(
            env=mocker.ANY, conf_source=None, extra_params=expected
        )

    @mark.parametrize(
        "cli_arg,expected_extra_params",
        [
            ("foo:bar", {"foo": "bar"}),
            ("foo=bar", {"foo": "bar"}),
            (
                "foo:123.45, bar:1a,baz:678. ,qux:1e-2,quux:0,quuz:",
                {
                    "foo": 123.45,
                    "bar": "1a",
                    "baz": 678.0,
                    "qux": 0.01,
                    "quux": 0,
                    "quuz": None,
                },
            ),
            ("foo:bar,baz:fizz:buzz", {"foo": "bar", "baz": "fizz:buzz"}),
            ("foo=fizz:buzz", {"foo": "fizz:buzz"}),
            ("foo:fizz=buzz", {"foo": "fizz=buzz"}),
            (
                "foo:bar, baz: https://example.com",
                {"foo": "bar", "baz": "https://example.com"},
            ),
            ("foo:bar, foo:fizz buzz", {"foo": "fizz buzz"}),
            ("foo:bar,baz:fizz buzz", {"foo": "bar", "baz": "fizz buzz"}),
            ("foo.nested:bar", {"foo": {"nested": "bar"}}),
            ("foo.nested=123.45", {"foo": {"nested": 123.45}}),
            (
                "foo.nested_1.double_nest:123.45,foo.nested_2:1a",
                {"foo": {"nested_1": {"double_nest": 123.45}, "nested_2": "1a"}},
            ),
        ],
    )
    def test_run_extra_params(
        self,
        mocker,
        fake_project_cli,
        fake_metadata,
        cli_arg,
        expected_extra_params,
    ):
        mock_session_create = mocker.patch.object(KedroSession, "create")

        result = CliRunner().invoke(
            fake_project_cli, ["run", "--params", cli_arg], obj=fake_metadata
        )

        assert not result.exit_code
        mock_session_create.assert_called_once_with(
            env=mocker.ANY, conf_source=None, extra_params=expected_extra_params
        )

    @mark.parametrize("bad_arg", ["bad", "foo:bar,bad"])
    def test_bad_extra_params(self, fake_project_cli, fake_metadata, bad_arg):
        result = CliRunner().invoke(
            fake_project_cli, ["run", "--params", bad_arg], obj=fake_metadata
        )
        assert result.exit_code
        assert (
            "Item `bad` must contain a key and a value separated by `:` or `=`."
            in result.stdout
        )

    @mark.parametrize("bad_arg", [":", ":value", " :value"])
    def test_bad_params_key(self, fake_project_cli, fake_metadata, bad_arg):
        result = CliRunner().invoke(
            fake_project_cli, ["run", "--params", bad_arg], obj=fake_metadata
        )
        assert result.exit_code
        assert "Parameter key cannot be an empty string" in result.stdout

    @mark.parametrize(
        "option,value",
        [("--load-version", "dataset1:time1"), ("-lv", "dataset2:time2")],
    )
    def test_reformat_load_versions(
        self, fake_project_cli, fake_metadata, fake_session, option, value, mocker
    ):
        result = CliRunner().invoke(
            fake_project_cli, ["run", option, value], obj=fake_metadata
        )
        assert not result.exit_code, result.output

        ds, t = value.split(":", 1)
        fake_session.run.assert_called_once_with(
            tags=(),
            runner=mocker.ANY,
            node_names=(),
            from_nodes=[],
            to_nodes=[],
            from_inputs=[],
            to_outputs=[],
            load_versions={ds: t},
            pipeline_name=None,
            namespace=None,
        )

    @mark.parametrize(
        "lv_input, lv_dict",
        [
            [
                "dataset1:time1",
                {
                    "dataset1": "time1",
                },
            ],
            [
                "dataset1:time1,dataset2:time2",
                {"dataset1": "time1", "dataset2": "time2"},
            ],
            [
                "dataset1:time1, dataset2:time2",
                {"dataset1": "time1", "dataset2": "time2"},
            ],
        ],
    )
    def test_split_load_versions(
        self, fake_project_cli, fake_metadata, fake_session, lv_input, lv_dict, mocker
    ):
        result = CliRunner().invoke(
            fake_project_cli, ["run", "--load-versions", lv_input], obj=fake_metadata
        )
        assert not result.exit_code, result.output

        fake_session.run.assert_called_once_with(
            tags=(),
            runner=mocker.ANY,
            node_names=(),
            from_nodes=[],
            to_nodes=[],
            from_inputs=[],
            to_outputs=[],
            load_versions=lv_dict,
            pipeline_name=None,
            namespace=None,
        )

    def test_fail_reformat_load_versions(self, fake_project_cli, fake_metadata):
        load_version = "2020-05-12T12.00.00"
        result = CliRunner().invoke(
            fake_project_cli, ["run", "-lv", load_version], obj=fake_metadata
        )
        assert result.exit_code, result.output

        expected_output = (
            f"Error: Expected the form of 'load_version' to be "
            f"'dataset_name:YYYY-MM-DDThh.mm.ss.sssZ',"
            f"found {load_version} instead\n"
        )
        assert expected_output in result.output

    def test_fail_split_load_versions(self, fake_project_cli, fake_metadata):
        load_version = "2020-05-12T12.00.00"
        result = CliRunner().invoke(
            fake_project_cli,
            ["run", "--load-versions", load_version],
            obj=fake_metadata,
        )
        assert result.exit_code, result.output

        expected_output = (
            f"Error: Expected the form of 'load_version' to be "
            f"'dataset_name:YYYY-MM-DDThh.mm.ss.sssZ',"
            f"found {load_version} instead\n"
        )
        assert expected_output in result.output

    @mark.parametrize(
        "from_nodes, expected",
        [
            (["--from-nodes", "A,B,C"], ["A", "B", "C"]),
            (
                ["--from-nodes", "two_inputs([A0,B0]) -> [C1]"],
                ["two_inputs([A0,B0]) -> [C1]"],
            ),
            (
                ["--from-nodes", "two_outputs([A0]) -> [B1,C1]"],
                ["two_outputs([A0]) -> [B1,C1]"],
            ),
            (
                ["--from-nodes", "multi_in_out([A0,B0]) -> [C1,D1]"],
                ["multi_in_out([A0,B0]) -> [C1,D1]"],
            ),
            (
                ["--from-nodes", "two_inputs([A0,B0]) -> [C1],X,Y,Z"],
                ["two_inputs([A0,B0]) -> [C1]", "X", "Y", "Z"],
            ),
        ],
    )
    def test_safe_split_option_arguments(
        self,
        fake_project_cli,
        fake_metadata,
        fake_session,
        mocker,
        from_nodes,
        expected,
    ):
        CliRunner().invoke(fake_project_cli, ["run", *from_nodes], obj=fake_metadata)

        fake_session.run.assert_called_once_with(
            tags=(),
            runner=mocker.ANY,
            node_names=(),
            from_nodes=expected,
            to_nodes=[],
            from_inputs=[],
            to_outputs=[],
            load_versions={},
            pipeline_name=None,
            namespace=None,
        )

    def test_run_with_alternative_conf_source(self, fake_project_cli, fake_metadata):
        # check that Kedro runs successfully with an alternative conf_source
        rename("conf", "alternate_conf")
        result = CliRunner().invoke(
            fake_project_cli,
            ["run", "--conf-source", "alternate_conf"],
            obj=fake_metadata,
        )
        assert result.exit_code == 0

    def test_run_with_non_existent_conf_source(self, fake_project_cli, fake_metadata):
        # check that an error is thrown if target conf_source doesn't exist
        result = CliRunner().invoke(
            fake_project_cli,
            ["run", "--conf-source", "nonexistent_dir"],
            obj=fake_metadata,
        )
        assert result.exit_code, result.output
        expected_output = (
            "Error: Invalid value for '--conf-source': Path 'nonexistent_dir'"
            " does not exist."
        )
        assert expected_output in result.output

<<<<<<< HEAD
    def test_run_with_tar_config(self, fake_project_cli, fake_metadata):
        # check that Kedro runs with tar.gz config
        call(
            [
                "tar",
                "--exclude=local/*.yml",
                "-czf",
                "tar_conf.tar.gz",
                "alternate_conf",
            ]
        )
        result = CliRunner().invoke(
            fake_project_cli,
            ["run", "--conf-source", "tar_conf.tar.gz"],
            obj=fake_metadata,
        )
        assert result.exit_code == 0

    def test_run_with_zip_config(self, fake_project_cli, fake_metadata):
        # check that Kedro runs with zip config
        call(["zip", "-r", "zip_conf.zip", "alternate_conf"])
        result = CliRunner().invoke(
            fake_project_cli,
            ["run", "--conf-source", "zip_conf.zip"],
            obj=fake_metadata,
        )
        assert result.exit_code == 0
=======
    # the following tests should be deleted in 0.19.0

    def test_both_node_flags(
        self,
        fake_project_cli,
        fake_metadata,
        fake_session,
        mocker,
    ):
        nodes_input = ["splitting_data", "training_model"]
        nodes_expected = ("splitting_data", "training_model")
        node_command = "--node=" + nodes_input[0]
        nodes_command = "--nodes=" + nodes_input[1]
        result = CliRunner().invoke(
            fake_project_cli, ["run", node_command, nodes_command], obj=fake_metadata
        )
        assert not result.exit_code

        fake_session.run.assert_called_once_with(
            tags=(),
            runner=mocker.ANY,
            node_names=nodes_expected,
            from_nodes=[],
            to_nodes=[],
            from_inputs=[],
            to_outputs=[],
            load_versions={},
            pipeline_name=None,
            namespace=None,
        )

    def test_both_tag_flags(
        self,
        fake_project_cli,
        fake_metadata,
        fake_session,
        mocker,
    ):
        tags_input = ["tag1", "tag2"]
        tags_expected = ("tag1", "tag2")
        tag_command = "--tag=" + tags_input[0]
        tags_command = "--tags=" + tags_input[1]
        result = CliRunner().invoke(
            fake_project_cli, ["run", tag_command, tags_command], obj=fake_metadata
        )
        assert not result.exit_code

        fake_session.run.assert_called_once_with(
            tags=tags_expected,
            runner=mocker.ANY,
            node_names=(),
            from_nodes=[],
            to_nodes=[],
            from_inputs=[],
            to_outputs=[],
            load_versions={},
            pipeline_name=None,
            namespace=None,
        )

    def test_both_load_version_flags(
        self, fake_project_cli, fake_metadata, fake_session, mocker
    ):
        lv_input = ["dataset1:time1", "dataset2:time2"]
        lv_dict = {"dataset1": "time1", "dataset2": "time2"}

        load_version_command = "--load-version=" + lv_input[0]
        load_versions_command = "--load-versions=" + lv_input[1]

        result = CliRunner().invoke(
            fake_project_cli,
            ["run", load_version_command, load_versions_command],
            obj=fake_metadata,
        )
        assert not result.exit_code, result.output

        fake_session.run.assert_called_once_with(
            tags=(),
            runner=mocker.ANY,
            node_names=(),
            from_nodes=[],
            to_nodes=[],
            from_inputs=[],
            to_outputs=[],
            load_versions=lv_dict,
            pipeline_name=None,
            namespace=None,
        )
>>>>>>> 9b65e480
<|MERGE_RESOLUTION|>--- conflicted
+++ resolved
@@ -936,7 +936,6 @@
         )
         assert expected_output in result.output
 
-<<<<<<< HEAD
     def test_run_with_tar_config(self, fake_project_cli, fake_metadata):
         # check that Kedro runs with tar.gz config
         call(
@@ -964,7 +963,7 @@
             obj=fake_metadata,
         )
         assert result.exit_code == 0
-=======
+
     # the following tests should be deleted in 0.19.0
 
     def test_both_node_flags(
@@ -1052,5 +1051,4 @@
             load_versions=lv_dict,
             pipeline_name=None,
             namespace=None,
-        )
->>>>>>> 9b65e480
+        )