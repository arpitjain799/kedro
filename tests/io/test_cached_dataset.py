--- conflicted
+++ resolved
@@ -1,33 +1,3 @@
-<<<<<<< HEAD
-=======
-# Copyright 2021 QuantumBlack Visual Analytics Limited
-#
-# Licensed under the Apache License, Version 2.0 (the "License");
-# you may not use this file except in compliance with the License.
-# You may obtain a copy of the License at
-#
-#     http://www.apache.org/licenses/LICENSE-2.0
-#
-# THE SOFTWARE IS PROVIDED "AS IS", WITHOUT WARRANTY OF ANY KIND,
-# EXPRESS OR IMPLIED, INCLUDING BUT NOT LIMITED TO THE WARRANTIES
-# OF MERCHANTABILITY, FITNESS FOR A PARTICULAR PURPOSE, AND
-# NONINFRINGEMENT. IN NO EVENT WILL THE LICENSOR OR OTHER CONTRIBUTORS
-# BE LIABLE FOR ANY CLAIM, DAMAGES, OR OTHER LIABILITY, WHETHER IN AN
-# ACTION OF CONTRACT, TORT OR OTHERWISE, ARISING FROM, OUT OF, OR IN
-# CONNECTION WITH THE SOFTWARE OR THE USE OR OTHER DEALINGS IN THE SOFTWARE.
-#
-# The QuantumBlack Visual Analytics Limited ("QuantumBlack") name and logo
-# (either separately or in combination, "QuantumBlack Trademarks") are
-# trademarks of QuantumBlack. The License does not grant you any right or
-# license to the QuantumBlack Trademarks. You may not use the QuantumBlack
-# Trademarks or any confusingly similar mark as a trademark for your product,
-# or use the QuantumBlack Trademarks in any other manner that might cause
-# confusion in the marketplace, including but not limited to in advertising,
-# on websites, or on software.
-#
-# See the License for the specific language governing permissions and
-# limitations under the License.
->>>>>>> 40b59ed8
 import pickle
 from io import StringIO
 
